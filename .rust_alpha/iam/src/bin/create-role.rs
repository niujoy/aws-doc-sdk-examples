--- conflicted
+++ resolved
@@ -37,14 +37,10 @@
 
 // Creates a role.
 // snippet-start:[iam.rust.create-role]
-<<<<<<< HEAD
 async fn make_role(client: &Client, policy_file: &str, name: &str) -> Result<(), Error> {
     // Read policy doc from file as a string
     let doc = fs::read_to_string(policy_file).expect("Unable to read file");
-
-=======
-async fn create_role(client: &Client, name: &str, doc: &str) -> Result<(), Error> {
->>>>>>> 1a924194
+  
     let resp = client
         .create_role()
         .assume_role_policy_document(doc)
@@ -103,9 +99,5 @@
     let shared_config = aws_config::from_env().region(region_provider).load().await;
     let client = Client::new(&shared_config);
 
-<<<<<<< HEAD
     make_role(&client, &policy_file, &name).await
-=======
-    create_role(&client, &name, &doc).await
->>>>>>> 1a924194
 }