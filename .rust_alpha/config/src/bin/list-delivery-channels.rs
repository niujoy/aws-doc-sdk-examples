/*
 * Copyright Amazon.com, Inc. or its affiliates. All Rights Reserved.
 * SPDX-License-Identifier: Apache-2.0.
 */

use aws_config::meta::region::RegionProviderChain;
use aws_sdk_config::{Client, Error, Region, PKG_VERSION};
use structopt::StructOpt;

#[derive(Debug, StructOpt)]
struct Opt {
    /// The AWS Region.
    #[structopt(short, long)]
    region: Option<String>,

    /// Whether to display additional information.
    #[structopt(short, long)]
    verbose: bool,
}

// Lists your deliver channels.
<<<<<<< HEAD
// snippet-start:[config.rust.list-delivery-channels]
=======
>>>>>>> a4ec048d
async fn show_channels(client: &aws_sdk_config::Client) -> Result<(), aws_sdk_config::Error> {
    let resp = client.describe_delivery_channels().send().await?;

    let channels = resp.delivery_channels.unwrap_or_default();

    let num_channels = channels.len();

    if num_channels == 0 {
        println!("You have no delivery channels")
    } else {
        for channel in channels {
            println!("  Channel: {}", channel.name.as_deref().unwrap_or_default());
        }
    }

    println!();

    Ok(())
}
<<<<<<< HEAD
// snippet-end:[config.rust.list-delivery-channels]
=======
>>>>>>> a4ec048d

/// Lists the AWS Config delivery channels in the Region.
///
/// # Arguments
///
/// * `[-r REGION]` - The Region in which the client is created.
///   If not supplied, uses the value of the **AWS_REGION** environment variable.
///   If the environment variable is not set, defaults to **us-west-2**.
/// * `[-v]` - Whether to display information.
#[tokio::main]
async fn main() -> Result<(), Error> {
    tracing_subscriber::fmt::init();
    let Opt { region, verbose } = Opt::from_args();

    let region_provider = RegionProviderChain::first_try(region.map(Region::new))
        .or_default_provider()
        .or_else(Region::new("us-west-2"));
    println!();

    if verbose {
        println!("Config client version: {}", PKG_VERSION);
        println!(
            "Region:                {}",
            region_provider.region().await.unwrap().as_ref()
        );

        println!();
    }

    let shared_config = aws_config::from_env().region(region_provider).load().await;
    let client = Client::new(&shared_config);

    show_channels(&client).await
}<|MERGE_RESOLUTION|>--- conflicted
+++ resolved
@@ -19,11 +19,8 @@
 }
 
 // Lists your deliver channels.
-<<<<<<< HEAD
 // snippet-start:[config.rust.list-delivery-channels]
-=======
->>>>>>> a4ec048d
-async fn show_channels(client: &aws_sdk_config::Client) -> Result<(), aws_sdk_config::Error> {
+async fn show_channels(client: &Client) -> Result<(), Error> {
     let resp = client.describe_delivery_channels().send().await?;
 
     let channels = resp.delivery_channels.unwrap_or_default();
@@ -42,10 +39,7 @@
 
     Ok(())
 }
-<<<<<<< HEAD
 // snippet-end:[config.rust.list-delivery-channels]
-=======
->>>>>>> a4ec048d
 
 /// Lists the AWS Config delivery channels in the Region.
 ///
