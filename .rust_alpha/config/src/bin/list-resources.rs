/*
 * Copyright Amazon.com, Inc. or its affiliates. All Rights Reserved.
 * SPDX-License-Identifier: Apache-2.0.
 */

use aws_config::meta::region::RegionProviderChain;
use aws_sdk_config::model::ResourceType;
use aws_sdk_config::{Client, Error, Region, PKG_VERSION};
use structopt::StructOpt;

#[derive(Debug, StructOpt)]
struct Opt {
    /// The AWS Region.
    #[structopt(short, long)]
    region: Option<String>,

    /// Whether to display additional information.
    #[structopt(short, long)]
    verbose: bool,
}

// Lists your resources.
<<<<<<< HEAD
// snippet-start:[config.rust.list-resources]
=======
>>>>>>> a4ec048d
async fn show_resources(
    verbose: bool,
    client: &aws_sdk_config::Client,
) -> Result<(), aws_sdk_config::Error> {
    for value in ResourceType::values() {
        let parsed = ResourceType::from(*value);

        let resp = client
            .list_discovered_resources()
            .resource_type(parsed)
            .send()
            .await?;

        let resources = resp.resource_identifiers.unwrap_or_default();

        if !resources.is_empty() || verbose {
            println!();
            println!("Resources of type {}:", value);
        }

        for resource in resources {
            println!(
                "  Resource ID: {}",
                resource.resource_id.as_deref().unwrap_or_default()
            );
        }
    }

    println!();

    Ok(())
}
<<<<<<< HEAD
// snippet-end:[config.rust.list-resources]
=======
>>>>>>> a4ec048d

/// Lists your AWS Config resources, by resource type, in the Region.
///
/// # Arguments
///
/// * `[-r REGION]` - The Region in which the client is created.
///   If not supplied, uses the value of the **AWS_REGION** environment variable.
///   If the environment variable is not set, defaults to **us-west-2**.
/// * `[-v]` - Whether to display information.
#[tokio::main]
async fn main() -> Result<(), Error> {
    tracing_subscriber::fmt::init();
    let Opt { region, verbose } = Opt::from_args();

    let region_provider = RegionProviderChain::first_try(region.map(Region::new))
        .or_default_provider()
        .or_else(Region::new("us-west-2"));
    println!();

    if verbose {
        println!("Config client version: {}", PKG_VERSION);
        println!(
            "Region:                {}",
            region_provider.region().await.unwrap().as_ref()
        );

        println!();
    }

    let shared_config = aws_config::from_env().region(region_provider).load().await;
    let client = Client::new(&shared_config);

    if !verbose {
        println!("You won't see any output if you don't have any resources defined in the region.");
    }

    show_resources(verbose, &client).await
}<|MERGE_RESOLUTION|>--- conflicted
+++ resolved
@@ -20,14 +20,11 @@
 }
 
 // Lists your resources.
-<<<<<<< HEAD
 // snippet-start:[config.rust.list-resources]
-=======
->>>>>>> a4ec048d
 async fn show_resources(
     verbose: bool,
-    client: &aws_sdk_config::Client,
-) -> Result<(), aws_sdk_config::Error> {
+    client: &Client,
+) -> Result<(), Error> {
     for value in ResourceType::values() {
         let parsed = ResourceType::from(*value);
 
@@ -56,10 +53,7 @@
 
     Ok(())
 }
-<<<<<<< HEAD
 // snippet-end:[config.rust.list-resources]
-=======
->>>>>>> a4ec048d
 
 /// Lists your AWS Config resources, by resource type, in the Region.
 ///
