# zexi 0.4.0
rds_CreateDBInstance:
  title: Create an &RDS; DB instance using an &AWS; SDK
  title_abbrev: Create a DB instance
<<<<<<< HEAD
  synopsis: create an &RDS; DB instance and wait for it to be in an available state.
=======
  synopsis: create an &RDS; DB instance and wait for it to become available.
>>>>>>> 641e0277
  category:
  languages:
    .NET:
      versions:
        - sdk_version: 3
          github: dotnetv3/RDS
          sdkguide:
          excerpts:
            - description:
              snippet_tags:
                - RDS.dotnetv3.CreateDBInstance
    Kotlin:
      versions:
        - sdk_version: 1
          github: kotlin/services/rds
          sdkguide:
          excerpts:
            - description:
              snippet_tags:
                - rds.kotlin.create_instance.main
    Java:
      versions:
        - sdk_version: 2
          github: javav2/example_code/rds
          sdkguide:
          excerpts:
            - description:
              snippet_tags:
                - rds.java2.create_instance.main
    Python:
      versions:
        - sdk_version: 3
          github: python/example_code/rds
          excerpts:
            - description:
              snippet_tags:
                - python.example_code.rds.helper.InstanceWrapper_decl
                - python.example_code.rds.CreateDBInstance
  services:
    rds: {CreateDBInstance}
rds_DeleteDBInstance:
  title: Delete an &RDS; DB instance using an &AWS; SDK
  title_abbrev: Delete a DB instance
  synopsis: delete an &RDS; DB instance.
  category:
  languages:
    .NET:
      versions:
        - sdk_version: 3
          github: dotnetv3/RDS
          sdkguide:
          excerpts:
            - description:
              snippet_tags:
                - RDS.dotnetv3.DeleteDBInstance
    Kotlin:
      versions:
        - sdk_version: 1
          github: kotlin/services/rds
          sdkguide:
          excerpts:
            - description:
              snippet_tags:
                - rds.kotlin.delete_instance.main
    Java:
      versions:
        - sdk_version: 2
          github: javav2/example_code/rds
          sdkguide:
          excerpts:
            - description:
              snippet_tags:
                - rds.java2.delete_instance.main
    Python:
      versions:
        - sdk_version: 3
          github: python/example_code/rds
          excerpts:
            - description:
              snippet_tags:
                - python.example_code.rds.helper.InstanceWrapper_decl
                - python.example_code.rds.DeleteDBInstance
  services:
    rds: {DeleteDBInstance}
rds_DescribeAccountAttributes:
  title: Retrieve attributes that belongs to an &RDS; account using an &AWS; SDK
  title_abbrev: Retrieve attributes
  synopsis: retrieve attributes that belong to an &RDS; account.
  category:
  languages:
    Kotlin:
      versions:
        - sdk_version: 1
          github: kotlin/services/rds
          sdkguide:
          excerpts:
            - description:
              snippet_tags:
                - rds.kotlin.describe_account.main
    Java:
      versions:
        - sdk_version: 2
          github: javav2/example_code/rds
          sdkguide:
          excerpts:
            - description:
              snippet_tags:
                - rds.java2.describe_account.main
  services:
    rds: {DescribeAccountAttributes}
rds_DescribeDBInstances:
  title: Describe &RDS; DB instances using an &AWS; SDK
  title_abbrev: Describe DB instances
  synopsis: describe &RDS; DB instances.
  category:
  languages:
    .NET:
      versions:
        - sdk_version: 3
          github: dotnetv3/RDS
          sdkguide:
          excerpts:
            - description:
              snippet_tags:
                - RDS.dotnetv3.DescribeDbInstances
    Kotlin:
      versions:
        - sdk_version: 1
          github: kotlin/services/rds
          sdkguide:
          excerpts:
            - description:
              snippet_tags:
                - rds.kotlin.describe_instances.main
    Java:
      versions:
        - sdk_version: 2
          github: javav2/example_code/rds
          sdkguide:
          excerpts:
            - description:
              snippet_tags:
                - rds.java2.describe_instances.main
    Python:
      versions:
        - sdk_version: 3
          github: python/example_code/rds
          excerpts:
            - description:
              snippet_tags:
                - python.example_code.rds.helper.InstanceWrapper_decl
                - python.example_code.rds.DescribeDBInstances
  services:
    rds: {DescribeDBInstances}
rds_ModifyDBInstance:
  title: Modify an &RDS; DB instance using an &AWS; SDK
  title_abbrev: Modify a DB instance
  synopsis: modify an &RDS; DB instance.
  category:
  languages:
    Kotlin:
      versions:
        - sdk_version: 1
          github: kotlin/services/rds
          sdkguide:
          excerpts:
            - description:
              snippet_tags:
                - rds.kotlin.modify_instance.main
    Java:
      versions:
        - sdk_version: 2
          github: javav2/example_code/rds
          sdkguide:
          excerpts:
            - description:
              snippet_tags:
                - rds.java2.describe_instances.main
  services:
    rds: {ModifyDBInstance}
rds_RebootDBInstance:
  title: Reboot an &RDS; DB instance using an &AWS; SDK
  title_abbrev: Reboot a DB instance
  synopsis: reboot an &RDS; DB instance.
  category:
  languages:
    Java:
      versions:
        - sdk_version: 2
          github: javav2/example_code/rds
          sdkguide:
          excerpts:
            - description:
              snippet_tags:
                - rds.java2.describe_instances.main
  services:
    rds: {RebootDBInstance}
rds_DescribeDBParameterGroups:
  title: Describe &RDS; DB parameter groups using an &AWS; SDK
  title_abbrev: Describe DB parameter groups
  synopsis: describe &RDS; DB parameter groups.
  category:
  languages:
<<<<<<< HEAD
    .NET:
      versions:
        - sdk_version: 3
          github: dotnetv3/RDS
=======
    Python:
      versions:
        - sdk_version: 3
          github: python/example_code/rds
>>>>>>> 641e0277
          sdkguide:
          excerpts:
            - description:
              snippet_tags:
<<<<<<< HEAD
                - RDS.dotnetv3.DescribeDBParameterGroups
=======
                - python.example_code.rds.helper.InstanceWrapper_decl
                - python.example_code.rds.DescribeDBParameterGroups
>>>>>>> 641e0277
  services:
    rds: {DescribeDBParameterGroups}
rds_CreateDBParameterGroup:
  title: Create an &RDS; DB parameter group using an &AWS; SDK
  title_abbrev: Create a DB parameter group
  synopsis: create an &RDS; DB parameter group.
  category:
  languages:
<<<<<<< HEAD
    .NET:
      versions:
        - sdk_version: 3
          github: dotnetv3/RDS
=======
    Python:
      versions:
        - sdk_version: 3
          github: python/example_code/rds
>>>>>>> 641e0277
          sdkguide:
          excerpts:
            - description:
              snippet_tags:
<<<<<<< HEAD
                - RDS.dotnetv3.CreateDBParameterGroup
=======
                - python.example_code.rds.helper.InstanceWrapper_decl
                - python.example_code.rds.CreateDBParameterGroup
>>>>>>> 641e0277
  services:
    rds: {CreateDBParameterGroup}
rds_DeleteDBParameterGroup:
  title: Delete an &RDS; DB parameter group using an &AWS; SDK
  title_abbrev: Delete a DB parameter group
  synopsis: delete an &RDS; DB parameter group.
  category:
  languages:
<<<<<<< HEAD
    .NET:
      versions:
        - sdk_version: 3
          github: dotnetv3/RDS
=======
    Python:
      versions:
        - sdk_version: 3
          github: python/example_code/rds
>>>>>>> 641e0277
          sdkguide:
          excerpts:
            - description:
              snippet_tags:
<<<<<<< HEAD
                - RDS.dotnetv3.DeleteDBParameterGroup
=======
                - python.example_code.rds.helper.InstanceWrapper_decl
                - python.example_code.rds.DeleteDBParameterGroup
>>>>>>> 641e0277
  services:
    rds: {DeleteDBParameterGroup}
rds_DescribeDBParameters:
  title: Describe parameters in an &RDS; DB parameter group using an &AWS; SDK
  title_abbrev: Describe parameters in a DB parameter group
  synopsis: describe parameters in an &RDS; DB parameter group.
  category:
  languages:
<<<<<<< HEAD
    .NET:
      versions:
        - sdk_version: 3
          github: dotnetv3/RDS
=======
    Python:
      versions:
        - sdk_version: 3
          github: python/example_code/rds
>>>>>>> 641e0277
          sdkguide:
          excerpts:
            - description:
              snippet_tags:
<<<<<<< HEAD
                - RDS.dotnetv3.DescribeDBParameters
=======
                - python.example_code.rds.helper.InstanceWrapper_decl
                - python.example_code.rds.DescribeDBParameters
>>>>>>> 641e0277
  services:
    rds: {DescribeDBParameters}
rds_ModifyDBParameterGroup:
  title: Update parameters in an &RDS; DB parameter group using an &AWS; SDK
  title_abbrev: Update parameters in a DB parameter group
  synopsis: update parameters in an &RDS; DB parameter group.
  category:
  languages:
<<<<<<< HEAD
    .NET:
      versions:
        - sdk_version: 3
          github: dotnetv3/RDS
=======
    Python:
      versions:
        - sdk_version: 3
          github: python/example_code/rds
>>>>>>> 641e0277
          sdkguide:
          excerpts:
            - description:
              snippet_tags:
<<<<<<< HEAD
                - RDS.dotnetv3.ModifyDBParameterGroup
=======
                - python.example_code.rds.helper.InstanceWrapper_decl
                - python.example_code.rds.ModifyDBParameterGroup
>>>>>>> 641e0277
  services:
    rds: {ModifyDBParameterGroup}
rds_CreateDBSnapshot:
  title: Create a snapshot of an &RDS; DB instance using an &AWS; SDK
  title_abbrev: Create a snapshot of a DB instance
  synopsis: create a snapshot of an &RDS; DB instance.
  category:
  languages:
<<<<<<< HEAD
    .NET:
      versions:
        - sdk_version: 3
          github: dotnetv3/RDS
=======
    Python:
      versions:
        - sdk_version: 3
          github: python/example_code/rds
>>>>>>> 641e0277
          sdkguide:
          excerpts:
            - description:
              snippet_tags:
<<<<<<< HEAD
                - RDS.dotnetv3.CreateDBSnapshot
=======
                - python.example_code.rds.helper.InstanceWrapper_decl
                - python.example_code.rds.CreateDBSnapshot
>>>>>>> 641e0277
  services:
    rds: {CreateDBSnapshot}
rds_DescribeDBSnapshots:
  title: Describe snapshots of &RDS; DB instances using an &AWS; SDK
  title_abbrev: Describe snapshots of DB instances
  synopsis: describe snapshots of &RDS; DB instances.
  category:
  languages:
<<<<<<< HEAD
    .NET:
      versions:
        - sdk_version: 3
          github: dotnetv3/RDS
=======
    Python:
      versions:
        - sdk_version: 3
          github: python/example_code/rds
>>>>>>> 641e0277
          sdkguide:
          excerpts:
            - description:
              snippet_tags:
<<<<<<< HEAD
                - RDS.dotnetv3.DescribeDBSnapshots
=======
                - python.example_code.rds.helper.InstanceWrapper_decl
                - python.example_code.rds.DescribeDBSnapshots
>>>>>>> 641e0277
  services:
    rds: {DescribeDBSnapshots}
rds_DescribeDBEngineVersions:
  title: Describe &RDS; database engine versions using an &AWS; SDK
  title_abbrev: Describe database engine versions
  synopsis: describe &RDS; database engine versions.
  category:
  languages:
<<<<<<< HEAD
    .NET:
      versions:
        - sdk_version: 3
          github: dotnetv3/RDS
=======
    Python:
      versions:
        - sdk_version: 3
          github: python/example_code/rds
>>>>>>> 641e0277
          sdkguide:
          excerpts:
            - description:
              snippet_tags:
<<<<<<< HEAD
                - RDS.dotnetv3.DescribeDBEngineVersions
=======
                - python.example_code.rds.helper.InstanceWrapper_decl
                - python.example_code.rds.DescribeDBEngineVersions
>>>>>>> 641e0277
  services:
    rds: {DescribeDBEngineVersions}
rds_DescribeOrderableDBInstanceOptions:
  title: Describe options for &RDS; DB instances using an &AWS; SDK
  title_abbrev: Describe options for DB instances
  synopsis: describe options for &RDS; DB instances.
  category:
  languages:
<<<<<<< HEAD
    .NET:
      versions:
        - sdk_version: 3
          github: dotnetv3/RDS
=======
    Python:
      versions:
        - sdk_version: 3
          github: python/example_code/rds
>>>>>>> 641e0277
          sdkguide:
          excerpts:
            - description:
              snippet_tags:
<<<<<<< HEAD
                - RDS.dotnetv3.DescribeOrderableDBInstanceOptions
=======
                - python.example_code.rds.helper.InstanceWrapper_decl
                - python.example_code.rds.DescribeOrderableDBInstanceOptions
>>>>>>> 641e0277
  services:
    rds: {DescribeOrderableDBInstanceOptions}
rds_Scenario_GetStartedInstances:
  title: Get started with &RDS; DB instances using an &AWS; SDK
  title_abbrev: Get started with DB instances
  synopsis_list:
    - Create a custom DB parameter group and set parameter values.
<<<<<<< HEAD
    - Create a DB instance that is configured to use the parameter group and contains a
      database.
=======
    - Create a DB instance that's configured to use the parameter group. The DB instance
      also contains a database.
>>>>>>> 641e0277
    - Take a snapshot of the instance.
    - Delete the instance and parameter group.
  category: Scenarios
  languages:
<<<<<<< HEAD
    .NET:
      versions:
        - sdk_version: 3
          github: dotnetv3/RDS
=======
    Python:
      versions:
        - sdk_version: 3
          github: python/example_code/rds
>>>>>>> 641e0277
          sdkguide:
          excerpts:
            - description: Run an interactive scenario at a command prompt.
              snippet_tags:
<<<<<<< HEAD
                - RDS.dotnetv3.RdsInstanceScenario
            - description: Wrapper methods used by the scenario for DB instance operations.
              snippet_tags:
                - RDS.dotnetv3.RdsInstanceWrapper
            - description: Wrapper methods used by the scenario for DB parameter groups.
              snippet_tags:
                - RDS.dotnetv3.RdsInstanceWrapperParameterGroups
            - description: Wrapper methods used by the scenario for DB snapshot operations.
              snippet_tags:
                - RDS.dotnetv3.RdsInstanceWrapperSnapshots
  services:
    rds: {CreateDBInstance, CreateDBParameterGroup, CreateDBSnapshot, DeleteDBInstance,
           DeleteDBParameterGroup, DescribeDBInstances, DescribeDBEngineVersions, DescribeDBParameterGroups,
           DescribeDBParameters, DescribeDBSnapshots, DescribeOrderableDBInstanceOptions,
           ModifyDBParameterGroup}

=======
                - python.example_code.rds.Scenario_GetStartedInstances
            - description: Define functions that are called by the scenario to
                manage &RDS; actions.
              snippet_tags:
                - python.example_code.rds.helper.InstanceWrapper_full
  services:
    rds: {CreateDBInstance, CreateDBParameterGroup, CreateDBSnapshot, DeleteDBInstance,
          DeleteDBParameterGroup, DescribeDBInstances, DescribeDBEngineVersions, DescribeDBParameterGroups,
          DescribeDBParameters, DescribeDBSnapshots, DescribeOrderableDBInstanceOptions,
          ModifyDBParameterGroup}

>>>>>>> 641e0277
<|MERGE_RESOLUTION|>--- conflicted
+++ resolved
@@ -1,528 +1,366 @@
-# zexi 0.4.0
-rds_CreateDBInstance:
-  title: Create an &RDS; DB instance using an &AWS; SDK
-  title_abbrev: Create a DB instance
-<<<<<<< HEAD
-  synopsis: create an &RDS; DB instance and wait for it to be in an available state.
-=======
-  synopsis: create an &RDS; DB instance and wait for it to become available.
->>>>>>> 641e0277
-  category:
-  languages:
-    .NET:
-      versions:
-        - sdk_version: 3
-          github: dotnetv3/RDS
-          sdkguide:
-          excerpts:
-            - description:
-              snippet_tags:
-                - RDS.dotnetv3.CreateDBInstance
-    Kotlin:
-      versions:
-        - sdk_version: 1
-          github: kotlin/services/rds
-          sdkguide:
-          excerpts:
-            - description:
-              snippet_tags:
-                - rds.kotlin.create_instance.main
-    Java:
-      versions:
-        - sdk_version: 2
-          github: javav2/example_code/rds
-          sdkguide:
-          excerpts:
-            - description:
-              snippet_tags:
-                - rds.java2.create_instance.main
-    Python:
-      versions:
-        - sdk_version: 3
-          github: python/example_code/rds
-          excerpts:
-            - description:
-              snippet_tags:
-                - python.example_code.rds.helper.InstanceWrapper_decl
-                - python.example_code.rds.CreateDBInstance
-  services:
-    rds: {CreateDBInstance}
-rds_DeleteDBInstance:
-  title: Delete an &RDS; DB instance using an &AWS; SDK
-  title_abbrev: Delete a DB instance
-  synopsis: delete an &RDS; DB instance.
-  category:
-  languages:
-    .NET:
-      versions:
-        - sdk_version: 3
-          github: dotnetv3/RDS
-          sdkguide:
-          excerpts:
-            - description:
-              snippet_tags:
-                - RDS.dotnetv3.DeleteDBInstance
-    Kotlin:
-      versions:
-        - sdk_version: 1
-          github: kotlin/services/rds
-          sdkguide:
-          excerpts:
-            - description:
-              snippet_tags:
-                - rds.kotlin.delete_instance.main
-    Java:
-      versions:
-        - sdk_version: 2
-          github: javav2/example_code/rds
-          sdkguide:
-          excerpts:
-            - description:
-              snippet_tags:
-                - rds.java2.delete_instance.main
-    Python:
-      versions:
-        - sdk_version: 3
-          github: python/example_code/rds
-          excerpts:
-            - description:
-              snippet_tags:
-                - python.example_code.rds.helper.InstanceWrapper_decl
-                - python.example_code.rds.DeleteDBInstance
-  services:
-    rds: {DeleteDBInstance}
-rds_DescribeAccountAttributes:
-  title: Retrieve attributes that belongs to an &RDS; account using an &AWS; SDK
-  title_abbrev: Retrieve attributes
-  synopsis: retrieve attributes that belong to an &RDS; account.
-  category:
-  languages:
-    Kotlin:
-      versions:
-        - sdk_version: 1
-          github: kotlin/services/rds
-          sdkguide:
-          excerpts:
-            - description:
-              snippet_tags:
-                - rds.kotlin.describe_account.main
-    Java:
-      versions:
-        - sdk_version: 2
-          github: javav2/example_code/rds
-          sdkguide:
-          excerpts:
-            - description:
-              snippet_tags:
-                - rds.java2.describe_account.main
-  services:
-    rds: {DescribeAccountAttributes}
-rds_DescribeDBInstances:
-  title: Describe &RDS; DB instances using an &AWS; SDK
-  title_abbrev: Describe DB instances
-  synopsis: describe &RDS; DB instances.
-  category:
-  languages:
-    .NET:
-      versions:
-        - sdk_version: 3
-          github: dotnetv3/RDS
-          sdkguide:
-          excerpts:
-            - description:
-              snippet_tags:
-                - RDS.dotnetv3.DescribeDbInstances
-    Kotlin:
-      versions:
-        - sdk_version: 1
-          github: kotlin/services/rds
-          sdkguide:
-          excerpts:
-            - description:
-              snippet_tags:
-                - rds.kotlin.describe_instances.main
-    Java:
-      versions:
-        - sdk_version: 2
-          github: javav2/example_code/rds
-          sdkguide:
-          excerpts:
-            - description:
-              snippet_tags:
-                - rds.java2.describe_instances.main
-    Python:
-      versions:
-        - sdk_version: 3
-          github: python/example_code/rds
-          excerpts:
-            - description:
-              snippet_tags:
-                - python.example_code.rds.helper.InstanceWrapper_decl
-                - python.example_code.rds.DescribeDBInstances
-  services:
-    rds: {DescribeDBInstances}
-rds_ModifyDBInstance:
-  title: Modify an &RDS; DB instance using an &AWS; SDK
-  title_abbrev: Modify a DB instance
-  synopsis: modify an &RDS; DB instance.
-  category:
-  languages:
-    Kotlin:
-      versions:
-        - sdk_version: 1
-          github: kotlin/services/rds
-          sdkguide:
-          excerpts:
-            - description:
-              snippet_tags:
-                - rds.kotlin.modify_instance.main
-    Java:
-      versions:
-        - sdk_version: 2
-          github: javav2/example_code/rds
-          sdkguide:
-          excerpts:
-            - description:
-              snippet_tags:
-                - rds.java2.describe_instances.main
-  services:
-    rds: {ModifyDBInstance}
-rds_RebootDBInstance:
-  title: Reboot an &RDS; DB instance using an &AWS; SDK
-  title_abbrev: Reboot a DB instance
-  synopsis: reboot an &RDS; DB instance.
-  category:
-  languages:
-    Java:
-      versions:
-        - sdk_version: 2
-          github: javav2/example_code/rds
-          sdkguide:
-          excerpts:
-            - description:
-              snippet_tags:
-                - rds.java2.describe_instances.main
-  services:
-    rds: {RebootDBInstance}
-rds_DescribeDBParameterGroups:
-  title: Describe &RDS; DB parameter groups using an &AWS; SDK
-  title_abbrev: Describe DB parameter groups
-  synopsis: describe &RDS; DB parameter groups.
-  category:
-  languages:
-<<<<<<< HEAD
-    .NET:
-      versions:
-        - sdk_version: 3
-          github: dotnetv3/RDS
-=======
-    Python:
-      versions:
-        - sdk_version: 3
-          github: python/example_code/rds
->>>>>>> 641e0277
-          sdkguide:
-          excerpts:
-            - description:
-              snippet_tags:
-<<<<<<< HEAD
-                - RDS.dotnetv3.DescribeDBParameterGroups
-=======
-                - python.example_code.rds.helper.InstanceWrapper_decl
-                - python.example_code.rds.DescribeDBParameterGroups
->>>>>>> 641e0277
-  services:
-    rds: {DescribeDBParameterGroups}
-rds_CreateDBParameterGroup:
-  title: Create an &RDS; DB parameter group using an &AWS; SDK
-  title_abbrev: Create a DB parameter group
-  synopsis: create an &RDS; DB parameter group.
-  category:
-  languages:
-<<<<<<< HEAD
-    .NET:
-      versions:
-        - sdk_version: 3
-          github: dotnetv3/RDS
-=======
-    Python:
-      versions:
-        - sdk_version: 3
-          github: python/example_code/rds
->>>>>>> 641e0277
-          sdkguide:
-          excerpts:
-            - description:
-              snippet_tags:
-<<<<<<< HEAD
-                - RDS.dotnetv3.CreateDBParameterGroup
-=======
-                - python.example_code.rds.helper.InstanceWrapper_decl
-                - python.example_code.rds.CreateDBParameterGroup
->>>>>>> 641e0277
-  services:
-    rds: {CreateDBParameterGroup}
-rds_DeleteDBParameterGroup:
-  title: Delete an &RDS; DB parameter group using an &AWS; SDK
-  title_abbrev: Delete a DB parameter group
-  synopsis: delete an &RDS; DB parameter group.
-  category:
-  languages:
-<<<<<<< HEAD
-    .NET:
-      versions:
-        - sdk_version: 3
-          github: dotnetv3/RDS
-=======
-    Python:
-      versions:
-        - sdk_version: 3
-          github: python/example_code/rds
->>>>>>> 641e0277
-          sdkguide:
-          excerpts:
-            - description:
-              snippet_tags:
-<<<<<<< HEAD
-                - RDS.dotnetv3.DeleteDBParameterGroup
-=======
-                - python.example_code.rds.helper.InstanceWrapper_decl
-                - python.example_code.rds.DeleteDBParameterGroup
->>>>>>> 641e0277
-  services:
-    rds: {DeleteDBParameterGroup}
-rds_DescribeDBParameters:
-  title: Describe parameters in an &RDS; DB parameter group using an &AWS; SDK
-  title_abbrev: Describe parameters in a DB parameter group
-  synopsis: describe parameters in an &RDS; DB parameter group.
-  category:
-  languages:
-<<<<<<< HEAD
-    .NET:
-      versions:
-        - sdk_version: 3
-          github: dotnetv3/RDS
-=======
-    Python:
-      versions:
-        - sdk_version: 3
-          github: python/example_code/rds
->>>>>>> 641e0277
-          sdkguide:
-          excerpts:
-            - description:
-              snippet_tags:
-<<<<<<< HEAD
-                - RDS.dotnetv3.DescribeDBParameters
-=======
-                - python.example_code.rds.helper.InstanceWrapper_decl
-                - python.example_code.rds.DescribeDBParameters
->>>>>>> 641e0277
-  services:
-    rds: {DescribeDBParameters}
-rds_ModifyDBParameterGroup:
-  title: Update parameters in an &RDS; DB parameter group using an &AWS; SDK
-  title_abbrev: Update parameters in a DB parameter group
-  synopsis: update parameters in an &RDS; DB parameter group.
-  category:
-  languages:
-<<<<<<< HEAD
-    .NET:
-      versions:
-        - sdk_version: 3
-          github: dotnetv3/RDS
-=======
-    Python:
-      versions:
-        - sdk_version: 3
-          github: python/example_code/rds
->>>>>>> 641e0277
-          sdkguide:
-          excerpts:
-            - description:
-              snippet_tags:
-<<<<<<< HEAD
-                - RDS.dotnetv3.ModifyDBParameterGroup
-=======
-                - python.example_code.rds.helper.InstanceWrapper_decl
-                - python.example_code.rds.ModifyDBParameterGroup
->>>>>>> 641e0277
-  services:
-    rds: {ModifyDBParameterGroup}
-rds_CreateDBSnapshot:
-  title: Create a snapshot of an &RDS; DB instance using an &AWS; SDK
-  title_abbrev: Create a snapshot of a DB instance
-  synopsis: create a snapshot of an &RDS; DB instance.
-  category:
-  languages:
-<<<<<<< HEAD
-    .NET:
-      versions:
-        - sdk_version: 3
-          github: dotnetv3/RDS
-=======
-    Python:
-      versions:
-        - sdk_version: 3
-          github: python/example_code/rds
->>>>>>> 641e0277
-          sdkguide:
-          excerpts:
-            - description:
-              snippet_tags:
-<<<<<<< HEAD
-                - RDS.dotnetv3.CreateDBSnapshot
-=======
-                - python.example_code.rds.helper.InstanceWrapper_decl
-                - python.example_code.rds.CreateDBSnapshot
->>>>>>> 641e0277
-  services:
-    rds: {CreateDBSnapshot}
-rds_DescribeDBSnapshots:
-  title: Describe snapshots of &RDS; DB instances using an &AWS; SDK
-  title_abbrev: Describe snapshots of DB instances
-  synopsis: describe snapshots of &RDS; DB instances.
-  category:
-  languages:
-<<<<<<< HEAD
-    .NET:
-      versions:
-        - sdk_version: 3
-          github: dotnetv3/RDS
-=======
-    Python:
-      versions:
-        - sdk_version: 3
-          github: python/example_code/rds
->>>>>>> 641e0277
-          sdkguide:
-          excerpts:
-            - description:
-              snippet_tags:
-<<<<<<< HEAD
-                - RDS.dotnetv3.DescribeDBSnapshots
-=======
-                - python.example_code.rds.helper.InstanceWrapper_decl
-                - python.example_code.rds.DescribeDBSnapshots
->>>>>>> 641e0277
-  services:
-    rds: {DescribeDBSnapshots}
-rds_DescribeDBEngineVersions:
-  title: Describe &RDS; database engine versions using an &AWS; SDK
-  title_abbrev: Describe database engine versions
-  synopsis: describe &RDS; database engine versions.
-  category:
-  languages:
-<<<<<<< HEAD
-    .NET:
-      versions:
-        - sdk_version: 3
-          github: dotnetv3/RDS
-=======
-    Python:
-      versions:
-        - sdk_version: 3
-          github: python/example_code/rds
->>>>>>> 641e0277
-          sdkguide:
-          excerpts:
-            - description:
-              snippet_tags:
-<<<<<<< HEAD
-                - RDS.dotnetv3.DescribeDBEngineVersions
-=======
-                - python.example_code.rds.helper.InstanceWrapper_decl
-                - python.example_code.rds.DescribeDBEngineVersions
->>>>>>> 641e0277
-  services:
-    rds: {DescribeDBEngineVersions}
-rds_DescribeOrderableDBInstanceOptions:
-  title: Describe options for &RDS; DB instances using an &AWS; SDK
-  title_abbrev: Describe options for DB instances
-  synopsis: describe options for &RDS; DB instances.
-  category:
-  languages:
-<<<<<<< HEAD
-    .NET:
-      versions:
-        - sdk_version: 3
-          github: dotnetv3/RDS
-=======
-    Python:
-      versions:
-        - sdk_version: 3
-          github: python/example_code/rds
->>>>>>> 641e0277
-          sdkguide:
-          excerpts:
-            - description:
-              snippet_tags:
-<<<<<<< HEAD
-                - RDS.dotnetv3.DescribeOrderableDBInstanceOptions
-=======
-                - python.example_code.rds.helper.InstanceWrapper_decl
-                - python.example_code.rds.DescribeOrderableDBInstanceOptions
->>>>>>> 641e0277
-  services:
-    rds: {DescribeOrderableDBInstanceOptions}
-rds_Scenario_GetStartedInstances:
-  title: Get started with &RDS; DB instances using an &AWS; SDK
-  title_abbrev: Get started with DB instances
-  synopsis_list:
-    - Create a custom DB parameter group and set parameter values.
-<<<<<<< HEAD
-    - Create a DB instance that is configured to use the parameter group and contains a
-      database.
-=======
-    - Create a DB instance that's configured to use the parameter group. The DB instance
-      also contains a database.
->>>>>>> 641e0277
-    - Take a snapshot of the instance.
-    - Delete the instance and parameter group.
-  category: Scenarios
-  languages:
-<<<<<<< HEAD
-    .NET:
-      versions:
-        - sdk_version: 3
-          github: dotnetv3/RDS
-=======
-    Python:
-      versions:
-        - sdk_version: 3
-          github: python/example_code/rds
->>>>>>> 641e0277
-          sdkguide:
-          excerpts:
-            - description: Run an interactive scenario at a command prompt.
-              snippet_tags:
-<<<<<<< HEAD
-                - RDS.dotnetv3.RdsInstanceScenario
-            - description: Wrapper methods used by the scenario for DB instance operations.
-              snippet_tags:
-                - RDS.dotnetv3.RdsInstanceWrapper
-            - description: Wrapper methods used by the scenario for DB parameter groups.
-              snippet_tags:
-                - RDS.dotnetv3.RdsInstanceWrapperParameterGroups
-            - description: Wrapper methods used by the scenario for DB snapshot operations.
-              snippet_tags:
-                - RDS.dotnetv3.RdsInstanceWrapperSnapshots
-  services:
-    rds: {CreateDBInstance, CreateDBParameterGroup, CreateDBSnapshot, DeleteDBInstance,
-           DeleteDBParameterGroup, DescribeDBInstances, DescribeDBEngineVersions, DescribeDBParameterGroups,
-           DescribeDBParameters, DescribeDBSnapshots, DescribeOrderableDBInstanceOptions,
-           ModifyDBParameterGroup}
-
-=======
-                - python.example_code.rds.Scenario_GetStartedInstances
-            - description: Define functions that are called by the scenario to
-                manage &RDS; actions.
-              snippet_tags:
-                - python.example_code.rds.helper.InstanceWrapper_full
-  services:
-    rds: {CreateDBInstance, CreateDBParameterGroup, CreateDBSnapshot, DeleteDBInstance,
-          DeleteDBParameterGroup, DescribeDBInstances, DescribeDBEngineVersions, DescribeDBParameterGroups,
-          DescribeDBParameters, DescribeDBSnapshots, DescribeOrderableDBInstanceOptions,
-          ModifyDBParameterGroup}
-
->>>>>>> 641e0277
+# zexi 0.4.0
+rds_CreateDBInstance:
+  title: Create an &RDS; DB instance using an &AWS; SDK
+  title_abbrev: Create a DB instance
+  synopsis: create an &RDS; DB instance and wait for it to become available.
+  category:
+  languages:
+    Kotlin:
+      versions:
+        - sdk_version: 1
+          github: kotlin/services/rds
+          sdkguide:
+          excerpts:
+            - description:
+              snippet_tags:
+                - rds.kotlin.create_instance.main
+    Java:
+      versions:
+        - sdk_version: 2
+          github: javav2/example_code/rds
+          sdkguide:
+          excerpts:
+            - description:
+              snippet_tags:
+                - rds.java2.create_instance.main
+    Python:
+      versions:
+        - sdk_version: 3
+          github: python/example_code/rds
+          excerpts:
+            - description:
+              snippet_tags:
+                - python.example_code.rds.helper.InstanceWrapper_decl
+                - python.example_code.rds.CreateDBInstance
+  services:
+    rds: {CreateDBInstance}
+rds_DeleteDBInstance:
+  title: Delete an &RDS; DB instance using an &AWS; SDK
+  title_abbrev: Delete a DB instance
+  synopsis: delete an &RDS; DB instance.
+  category:
+  languages:
+    Kotlin:
+      versions:
+        - sdk_version: 1
+          github: kotlin/services/rds
+          sdkguide:
+          excerpts:
+            - description:
+              snippet_tags:
+                - rds.kotlin.delete_instance.main
+    Java:
+      versions:
+        - sdk_version: 2
+          github: javav2/example_code/rds
+          sdkguide:
+          excerpts:
+            - description:
+              snippet_tags:
+                - rds.java2.delete_instance.main
+    Python:
+      versions:
+        - sdk_version: 3
+          github: python/example_code/rds
+          excerpts:
+            - description:
+              snippet_tags:
+                - python.example_code.rds.helper.InstanceWrapper_decl
+                - python.example_code.rds.DeleteDBInstance
+  services:
+    rds: {DeleteDBInstance} 
+rds_DescribeAccountAttributes:
+  title: Retrieve attributes that belongs to an &RDS; account using an &AWS; SDK
+  title_abbrev: Retrieve attributes
+  synopsis: retrieve attributes that belong to an &RDS; account.
+  category:
+  languages:
+    Kotlin:
+      versions:
+        - sdk_version: 1
+          github: kotlin/services/rds
+          sdkguide:
+          excerpts:
+            - description:
+              snippet_tags:
+                - rds.kotlin.describe_account.main
+    Java:
+      versions:
+        - sdk_version: 2
+          github: javav2/example_code/rds
+          sdkguide:
+          excerpts:
+            - description:
+              snippet_tags:
+                - rds.java2.describe_account.main
+  services:
+    rds: {DescribeAccountAttributes}     
+rds_DescribeDBInstances:
+  title: Describe &RDS; DB instances using an &AWS; SDK
+  title_abbrev: Describe DB instances
+  synopsis: describe &RDS; DB instances.
+  category:
+  languages:
+    Kotlin:
+      versions:
+        - sdk_version: 1
+          github: kotlin/services/rds
+          sdkguide:
+          excerpts:
+            - description:
+              snippet_tags:
+                - rds.kotlin.describe_instances.main
+    Java:
+      versions:
+        - sdk_version: 2
+          github: javav2/example_code/rds
+          sdkguide:
+          excerpts:
+            - description:
+              snippet_tags:
+                - rds.java2.describe_instances.main
+    Python:
+      versions:
+        - sdk_version: 3
+          github: python/example_code/rds
+          excerpts:
+            - description:
+              snippet_tags:
+                - python.example_code.rds.helper.InstanceWrapper_decl
+                - python.example_code.rds.DescribeDBInstances
+  services:
+    rds: {DescribeDBInstances}         
+rds_ModifyDBInstance:
+  title: Modify an &RDS; DB instance using an &AWS; SDK
+  title_abbrev: Modify a DB instance
+  synopsis: modify an &RDS; DB instance.
+  category:
+  languages:
+    Kotlin:
+      versions:
+        - sdk_version: 1
+          github: kotlin/services/rds
+          sdkguide:
+          excerpts:
+            - description:
+              snippet_tags:
+                - rds.kotlin.modify_instance.main
+    Java:
+      versions:
+        - sdk_version: 2
+          github: javav2/example_code/rds
+          sdkguide:
+          excerpts:
+            - description:
+              snippet_tags:
+                - rds.java2.describe_instances.main
+  services:
+    rds: {ModifyDBInstance}             
+rds_RebootDBInstance:
+  title: Reboot an &RDS; DB instance using an &AWS; SDK
+  title_abbrev: Reboot a DB instance
+  synopsis: reboot an &RDS; DB instance.
+  category:
+  languages:
+    Java:
+      versions:
+        - sdk_version: 2
+          github: javav2/example_code/rds
+          sdkguide:
+          excerpts:
+            - description:
+              snippet_tags:
+                - rds.java2.describe_instances.main
+  services:
+    rds: {RebootDBInstance}
+rds_DescribeDBParameterGroups:
+  title: Describe &RDS; DB parameter groups using an &AWS; SDK
+  title_abbrev: Describe DB parameter groups
+  synopsis: describe &RDS; DB parameter groups.
+  category:
+  languages:
+    Python:
+      versions:
+        - sdk_version: 3
+          github: python/example_code/rds
+          sdkguide:
+          excerpts:
+            - description:
+              snippet_tags:
+                - python.example_code.rds.helper.InstanceWrapper_decl
+                - python.example_code.rds.DescribeDBParameterGroups
+  services:
+    rds: {DescribeDBParameterGroups}
+rds_CreateDBParameterGroup:
+  title: Create an &RDS; DB parameter group using an &AWS; SDK
+  title_abbrev: Create a DB parameter group
+  synopsis: create an &RDS; DB parameter group.
+  category:
+  languages:
+    Python:
+      versions:
+        - sdk_version: 3
+          github: python/example_code/rds
+          sdkguide:
+          excerpts:
+            - description:
+              snippet_tags:
+                - python.example_code.rds.helper.InstanceWrapper_decl
+                - python.example_code.rds.CreateDBParameterGroup
+  services:
+    rds: {CreateDBParameterGroup}
+rds_DeleteDBParameterGroup:
+  title: Delete an &RDS; DB parameter group using an &AWS; SDK
+  title_abbrev: Delete a DB parameter group
+  synopsis: delete an &RDS; DB parameter group.
+  category:
+  languages:
+    Python:
+      versions:
+        - sdk_version: 3
+          github: python/example_code/rds
+          sdkguide:
+          excerpts:
+            - description:
+              snippet_tags:
+                - python.example_code.rds.helper.InstanceWrapper_decl
+                - python.example_code.rds.DeleteDBParameterGroup
+  services:
+    rds: {DeleteDBParameterGroup}
+rds_DescribeDBParameters:
+  title: Describe parameters in an &RDS; DB parameter group using an &AWS; SDK
+  title_abbrev: Describe parameters in a DB parameter group
+  synopsis: describe parameters in an &RDS; DB parameter group.
+  category:
+  languages:
+    Python:
+      versions:
+        - sdk_version: 3
+          github: python/example_code/rds
+          sdkguide:
+          excerpts:
+            - description:
+              snippet_tags:
+                - python.example_code.rds.helper.InstanceWrapper_decl
+                - python.example_code.rds.DescribeDBParameters
+  services:
+    rds: {DescribeDBParameters}
+rds_ModifyDBParameterGroup:
+  title: Update parameters in an &RDS; DB parameter group using an &AWS; SDK
+  title_abbrev: Update parameters in a DB parameter group
+  synopsis: update parameters in an &RDS; DB parameter group.
+  category:
+  languages:
+    Python:
+      versions:
+        - sdk_version: 3
+          github: python/example_code/rds
+          sdkguide:
+          excerpts:
+            - description:
+              snippet_tags:
+                - python.example_code.rds.helper.InstanceWrapper_decl
+                - python.example_code.rds.ModifyDBParameterGroup
+  services:
+    rds: {ModifyDBParameterGroup}
+rds_CreateDBSnapshot:
+  title: Create a snapshot of an &RDS; DB instance using an &AWS; SDK
+  title_abbrev: Create a snapshot of a DB instance
+  synopsis: create a snapshot of an &RDS; DB instance.
+  category:
+  languages:
+    Python:
+      versions:
+        - sdk_version: 3
+          github: python/example_code/rds
+          sdkguide:
+          excerpts:
+            - description:
+              snippet_tags:
+                - python.example_code.rds.helper.InstanceWrapper_decl
+                - python.example_code.rds.CreateDBSnapshot
+  services:
+    rds: {CreateDBSnapshot}
+rds_DescribeDBSnapshots:
+  title: Describe snapshots of &RDS; DB instances using an &AWS; SDK
+  title_abbrev: Describe snapshots of DB instances
+  synopsis: describe snapshots of &RDS; DB instances.
+  category:
+  languages:
+    Python:
+      versions:
+        - sdk_version: 3
+          github: python/example_code/rds
+          sdkguide:
+          excerpts:
+            - description:
+              snippet_tags:
+                - python.example_code.rds.helper.InstanceWrapper_decl
+                - python.example_code.rds.DescribeDBSnapshots
+  services:
+    rds: {DescribeDBSnapshots}
+rds_DescribeDBEngineVersions:
+  title: Describe &RDS; database engine versions using an &AWS; SDK
+  title_abbrev: Describe database engine versions
+  synopsis: describe &RDS; database engine versions.
+  category:
+  languages:
+    Python:
+      versions:
+        - sdk_version: 3
+          github: python/example_code/rds
+          sdkguide:
+          excerpts:
+            - description:
+              snippet_tags:
+                - python.example_code.rds.helper.InstanceWrapper_decl
+                - python.example_code.rds.DescribeDBEngineVersions
+  services:
+    rds: {DescribeDBEngineVersions}
+rds_DescribeOrderableDBInstanceOptions:
+  title: Describe options for &RDS; DB instances using an &AWS; SDK
+  title_abbrev: Describe options for DB instances
+  synopsis: describe options for &RDS; DB instances.
+  category:
+  languages:
+    Python:
+      versions:
+        - sdk_version: 3
+          github: python/example_code/rds
+          sdkguide:
+          excerpts:
+            - description:
+              snippet_tags:
+                - python.example_code.rds.helper.InstanceWrapper_decl
+                - python.example_code.rds.DescribeOrderableDBInstanceOptions
+  services:
+    rds: {DescribeOrderableDBInstanceOptions}
+rds_Scenario_GetStartedInstances:
+  title: Get started with &RDS; DB instances using an &AWS; SDK
+  title_abbrev: Get started with DB instances
+  synopsis_list:
+    - Create a custom DB parameter group and set parameter values.
+    - Create a DB instance that's configured to use the parameter group. The DB instance
+      also contains a database.
+    - Take a snapshot of the instance.
+    - Delete the instance and parameter group.
+  category: Scenarios
+  languages:
+    Python:
+      versions:
+        - sdk_version: 3
+          github: python/example_code/rds
+          sdkguide:
+          excerpts:
+            - description: Run an interactive scenario at a command prompt.
+              snippet_tags:
+                - python.example_code.rds.Scenario_GetStartedInstances
+            - description: Define functions that are called by the scenario to
+                manage &RDS; actions.
+              snippet_tags:
+                - python.example_code.rds.helper.InstanceWrapper_full
+  services:
+    rds: {CreateDBInstance, CreateDBParameterGroup, CreateDBSnapshot, DeleteDBInstance,
+          DeleteDBParameterGroup, DescribeDBInstances, DescribeDBEngineVersions, DescribeDBParameterGroups,
+          DescribeDBParameters, DescribeDBSnapshots, DescribeOrderableDBInstanceOptions,
+          ModifyDBParameterGroup}