--- conflicted
+++ resolved
@@ -13,25 +13,19 @@
 */
 
 // snippet-start:[transcribe.JavaScript.streaming.indexv3]
-<<<<<<< HEAD
-import { transcribeClient } from "./libs/transcribeClient.js";
-import { translateClient } from "./libs/translateClient.js";
-import { sesClient } from "./libs/sesClient.js";
-import { comprehendClient } from "./libs/comprehendClient.js";
-import { DetectDominantLanguageCommand } from "@aws-sdk/client-comprehend";
-import { StartStreamTranscriptionCommand } from "@aws-sdk/client-transcribe-streaming";
-import { TranslateTextCommand } from "@aws-sdk/client-translate";
-import { SendEmailCommand } from "@aws-sdk/client-ses";
-import MicrophoneStream from "microphone-stream";
-=======
 import * as TranscribeClient from "./libs/transcribeClient.js";
 import * as TranslateClient from "./libs/translateClient.js";
 import * as EmailClient from "./libs/emailClient.js";
->>>>>>> bb6a9462
+
+const recordButton = document.getElementById("record");
+const inputLanguageList = document.getElementById("inputLanguageList");
+const transcribedText = document.getElementById("transcribedText");
+const translatedText = document.getElementById("translatedText");
+const translationLanguageList = document.getElementById("translationLanguageList");
+const email = document.getElementById("email");
 
 window.onRecordPress = () => {
-  let recordingButton = document.getElementById("record");
-  if (recordingButton.getAttribute("class") === "recordInactive") {
+  if (recordButton.getAttribute("class") === "recordInactive") {
     startRecording();
   } else {
     stopRecording();
@@ -40,116 +34,46 @@
 
 const startRecording = async() => {
   window.clearTranscription();
-  const recordingButton = document.getElementById("record");
-  const languageList = document.getElementById("inputLanguageList");
-  const selectedLanguage = languageList.value;
+  const selectedLanguage = inputLanguageList.value;
   if (selectedLanguage === "nan") {
     alert("Please select a language");
     return;
   }
-  languageList.disabled = true;
-  recordingButton.setAttribute("class", "recordActive");
+  inputLanguageList.disabled = true;
+  recordButton.setAttribute("class", "recordActive");
   try {
-<<<<<<< HEAD
-    console.log("Recording started");
-    var record = document.getElementById("record");
-    var stop = document.getElementById("stopRecord");
-    record.disabled = true;
-    record.style.backgroundColor = "blue";
-    stop.disabled = false;
-
-    // Start the browser microphone.
-    const micStream = new MicrophoneStream();
-    micStream.setStream(
-      await window.navigator.mediaDevices.getUserMedia({
-        video: false,
-        audio: true,
-      })
-    );
-
-    // Acquire the microphone audio stream.
-    const audioStream = async function* () {
-      for await (const chunk of micStream) {
-        yield {
-          AudioEvent: {
-            AudioChunk:
-              pcmEncodeChunk(
-                chunk
-              ) /* pcm Encoding is optional depending on the source. */,
-          },
-        };
-      }
-    };
-
-    const command = new StartStreamTranscriptionCommand({
-      // The language code for the input audio. Valid values are en-GB, en-US, es-US, fr-CA, and fr-FR.
-      LanguageCode: "en-US",
-      // The encoding used for the input audio. The only valid value is pcm.
-      MediaEncoding: "pcm",
-      // The sample rate of the input audio in Hertz.
-      MediaSampleRateHertz: 44100,
-      AudioStream: audioStream(),
-    });
-
-    // Send the speech stream to Amazon Transcribe.
-    const data = await transcribeClient.send(command);
-    console.log("Success", data.TranscriptResultStream);
-    // return data; //For unit tests only.
-    for await (const event of data.TranscriptResultStream) {
-      for (const result of event.TranscriptEvent.Transcript.Results || []) {
-        if (result.IsPartial === false) {
-          const noOfResults = result.Alternatives[0].Items.length;
-          // Print results to browser window.
-          for (let i = 0; i < noOfResults; i++) {
-            console.log(result.Alternatives[0].Items[i].Content);
-            const outPut = result.Alternatives[0].Items[i].Content + " ";
-            const outputDiv = document.getElementById("output");
-            outputDiv.insertAdjacentHTML("beforeend", outPut);
-          }
-        }
-      }
-    }
-    console.log("Success. ", data);
-    client.destroy();
-  } catch (err) {
-    console.log("Error. ", err);
-=======
     await TranscribeClient.startRecording(selectedLanguage, onTranscriptionDataReceived);
   } catch(error) {
     alert("An error occurred while recording: " + error.message);
     stopRecording();
->>>>>>> bb6a9462
   }
 };
 
 const onTranscriptionDataReceived = (data) => {
-  const outputDiv = document.getElementById("output");
-  outputDiv.insertAdjacentHTML("beforeend", data);
+  transcribedText.insertAdjacentHTML("beforeend", data);
 }
 
 const stopRecording = function () {
-  let recordingButton = document.getElementById("record");
-  let languageList = document.getElementById("inputLanguageList");
-  languageList.disabled = false;
-  recordingButton.setAttribute("class", "recordInactive");
+  inputLanguageList.disabled = false;
+  recordButton.setAttribute("class", "recordInactive");
   TranscribeClient.stopRecording();
 };
 
 window.translateText = async () => {
-  const sourceText = document.getElementById("output").innerHTML;
+  const sourceText = transcribedText.innerHTML;
   if (sourceText.length === 0) {
     alert("No text to translate!");
     return;
   }
-  const targetLanguage = document.getElementById("translationLanguageList").value;
+  const targetLanguage = translationLanguageList.value;
   if (targetLanguage === "nan") {
     alert("Please select a language to translate to!");
     return;
   }
   try {
-    let translation = await TranslateClient.translateTextToLanguage(sourceText, targetLanguage);
+    const translation = await TranslateClient.translateTextToLanguage(sourceText, targetLanguage);
     if (translation) {
-      document.getElementById("translated").innerHTML = translation;
+      translatedText.innerHTML = translation;
     }
   } catch (error) {
     alert("There was an error translating the text: " + error.message);
@@ -157,77 +81,24 @@
 };
 
 window.clearTranscription = () => {
-  document.getElementById("output").innerHTML = "";
-  document.getElementById("translated").innerHTML = "";
+  transcribedText.innerHTML = "";
+  translatedText.innerHTML = "";
 };
 
 window.sendEmail = async () => {
-  const receiver = document.getElementById("email").value;
+  const receiver = email.value;
   if (receiver.length === 0) {
     alert("Please enter an email address!");
     return;
   }
-  const originalText = document.getElementById("output").innerHTML;
-  const translatedText = document.getElementById("translated").innerHTML;
+  const originalText = transcribedText.innerHTML;
+  const translation = translatedText.innerHTML;
   const sender = receiver;
   try {
-<<<<<<< HEAD
-    // Set the parameters
-    const params = {
-      Destination: {
-        /* required */
-        CcAddresses: [
-          /* more items */
-        ],
-        ToAddresses: [
-          toEmail, //RECEIVER_ADDRESS
-          /* more To-email addresses */
-        ],
-      },
-      Message: {
-        /* required */
-        Body: {
-          /* required */
-          Html: {
-            Charset: "UTF-8",
-            Data:
-              "<h1>Hello!</h1><p>Here is your Amazon Transcribe recording:</p>" +
-              "<h1>Original</h1>" +
-              "<p>" +
-              outputDiv +
-              "</p>" +
-              "<h1>Translation (if available)</h1>" +
-              "<p>" +
-              translatedDiv +
-              "</p>",
-          },
-          Text: {
-            Charset: "UTF-8",
-            Data:
-              "Hello,\\r\\n" +
-              "Here is your Amazon Transcribe transcription:" +
-              "\n" +
-              outputDiv,
-          },
-        },
-        Subject: {
-          Charset: "UTF-8",
-          Data: "Your Amazon Transcribe transcription.",
-        },
-      },
-      Source: fromEmail, // Sender's email address (required)
-    };
-    const data = await sesClient.send(new SendEmailCommand(params));
-    alert("Success. Email sent.");
-    return data;
-  } catch (err) {
-    console.log("Error", err);
-=======
-    await EmailClient.sendEmail(sender, receiver, originalText, translatedText);
+    await EmailClient.sendEmail(sender, receiver, originalText, translation);
     alert("Success! Email sent!");
   } catch (error) {
     alert("There was an error sending the email: " + error);
->>>>>>> bb6a9462
   }
 };
 // snippet-end:[transcribe.JavaScript.streaming.indexv3]