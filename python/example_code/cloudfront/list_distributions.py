<<<<<<< HEAD
# Copyright 2010-2018 Amazon.com, Inc. or its affiliates. All Rights Reserved.
#
# Licensed under the Apache License, Version 2.0 (the "License"). You
# may not use this file except in compliance with the License. A copy of
# the License is located at
#
# http://aws.amazon.com/apache2.0/
#
# or in the "license" file accompanying this file. This file is
# distributed on an "AS IS" BASIS, WITHOUT WARRANTIES OR CONDITIONS OF
# ANY KIND, either express or implied. See the License for the specific
# language governing permissions and limitations under the License.

import boto3


# Create CloudFront client
cf = boto3.client('cloudfront')

# List distributions
print("\nCloudFront Distributions:\n")
distributions=cf.list_distributions()
if distributions['DistributionList']['Quantity'] > 0:
  for distribution in distributions['DistributionList']['Items']:
    print("Domain: " + distribution['DomainName'])
    print("Distribution Id: " + distribution['Id'])
    print("Certificate Source: " + distribution['ViewerCertificate']['CertificateSource'])
    if (distribution['ViewerCertificate']['CertificateSource'] == "acm"):
      print("Certificate: " + distribution['ViewerCertificate']['Certificate'])
    print("")
else:    
  print("Error - No CloudFront Distributions Detected.") 

#snippet-sourcedescription:[list_distributions.py demonstrates how to list Amazon CloudFront distributions.]
#snippet-keyword:[Python]
#snippet-keyword:[AWS SDK for Python (Boto3)]
#snippet-keyword:[Code Sample]
#snippet-keyword:[Amazon CloudFront]
#snippet-service:[cloudfront]
#snippet-sourcetype:[full-example]
#snippet-sourcedate:[2018-09-30]
#snippet-sourceauthor:[walkerk1980]

=======
# Copyright 2010-2018 Amazon.com, Inc. or its affiliates. All Rights Reserved.
#
# Licensed under the Apache License, Version 2.0 (the "License"). You
# may not use this file except in compliance with the License. A copy of
# the License is located at
#
# http://aws.amazon.com/apache2.0/
#
# or in the "license" file accompanying this file. This file is
# distributed on an "AS IS" BASIS, WITHOUT WARRANTIES OR CONDITIONS OF
# ANY KIND, either express or implied. See the License for the specific
# language governing permissions and limitations under the License.

from __future__ import print_function

import boto3

# Create CloudFront client
cf = boto3.client('cloudfront')

# List distributions
print("\nCloudFront Distributions:\n")
distributions=cf.list_distributions()

if distributions['DistributionList']['Quantity'] > 0:
    for distribution in distributions['DistributionList']['Items']:
        print("Domain: {}".format(distribution['DomainName']))
        print("Distribution Id: {}".format(distribution['Id']))
        print("Certificate Source: {}".format(distribution['ViewerCertificate']['CertificateSource']))

        if distribution['ViewerCertificate']['CertificateSource'] == "acm":
              print("Certificate: {}".format(distribution['ViewerCertificate']['Certificate']))

        print("")
else:
    print("Error - No CloudFront Distributions Detected.")
>>>>>>> d69904c9
<|MERGE_RESOLUTION|>--- conflicted
+++ resolved
@@ -1,82 +1,42 @@
-<<<<<<< HEAD
-# Copyright 2010-2018 Amazon.com, Inc. or its affiliates. All Rights Reserved.
-#
-# Licensed under the Apache License, Version 2.0 (the "License"). You
-# may not use this file except in compliance with the License. A copy of
-# the License is located at
-#
-# http://aws.amazon.com/apache2.0/
-#
-# or in the "license" file accompanying this file. This file is
-# distributed on an "AS IS" BASIS, WITHOUT WARRANTIES OR CONDITIONS OF
-# ANY KIND, either express or implied. See the License for the specific
-# language governing permissions and limitations under the License.
-
-import boto3
-
-
-# Create CloudFront client
-cf = boto3.client('cloudfront')
-
-# List distributions
-print("\nCloudFront Distributions:\n")
-distributions=cf.list_distributions()
-if distributions['DistributionList']['Quantity'] > 0:
-  for distribution in distributions['DistributionList']['Items']:
-    print("Domain: " + distribution['DomainName'])
-    print("Distribution Id: " + distribution['Id'])
-    print("Certificate Source: " + distribution['ViewerCertificate']['CertificateSource'])
-    if (distribution['ViewerCertificate']['CertificateSource'] == "acm"):
-      print("Certificate: " + distribution['ViewerCertificate']['Certificate'])
-    print("")
-else:    
-  print("Error - No CloudFront Distributions Detected.") 
-
-#snippet-sourcedescription:[list_distributions.py demonstrates how to list Amazon CloudFront distributions.]
-#snippet-keyword:[Python]
-#snippet-keyword:[AWS SDK for Python (Boto3)]
-#snippet-keyword:[Code Sample]
-#snippet-keyword:[Amazon CloudFront]
-#snippet-service:[cloudfront]
-#snippet-sourcetype:[full-example]
-#snippet-sourcedate:[2018-09-30]
-#snippet-sourceauthor:[walkerk1980]
-
-=======
-# Copyright 2010-2018 Amazon.com, Inc. or its affiliates. All Rights Reserved.
-#
-# Licensed under the Apache License, Version 2.0 (the "License"). You
-# may not use this file except in compliance with the License. A copy of
-# the License is located at
-#
-# http://aws.amazon.com/apache2.0/
-#
-# or in the "license" file accompanying this file. This file is
-# distributed on an "AS IS" BASIS, WITHOUT WARRANTIES OR CONDITIONS OF
-# ANY KIND, either express or implied. See the License for the specific
-# language governing permissions and limitations under the License.
-
-from __future__ import print_function
-
-import boto3
-
-# Create CloudFront client
-cf = boto3.client('cloudfront')
-
-# List distributions
-print("\nCloudFront Distributions:\n")
-distributions=cf.list_distributions()
-
-if distributions['DistributionList']['Quantity'] > 0:
-    for distribution in distributions['DistributionList']['Items']:
-        print("Domain: {}".format(distribution['DomainName']))
-        print("Distribution Id: {}".format(distribution['Id']))
-        print("Certificate Source: {}".format(distribution['ViewerCertificate']['CertificateSource']))
-
-        if distribution['ViewerCertificate']['CertificateSource'] == "acm":
-              print("Certificate: {}".format(distribution['ViewerCertificate']['Certificate']))
-
-        print("")
-else:
-    print("Error - No CloudFront Distributions Detected.")
->>>>>>> d69904c9
+# Copyright 2010-2018 Amazon.com, Inc. or its affiliates. All Rights Reserved.
+#
+# Licensed under the Apache License, Version 2.0 (the "License"). You
+# may not use this file except in compliance with the License. A copy of
+# the License is located at
+#
+# http://aws.amazon.com/apache2.0/
+#
+# or in the "license" file accompanying this file. This file is
+# distributed on an "AS IS" BASIS, WITHOUT WARRANTIES OR CONDITIONS OF
+# ANY KIND, either express or implied. See the License for the specific
+# language governing permissions and limitations under the License.
+
+import boto3
+
+
+# Create CloudFront client
+cf = boto3.client('cloudfront')
+
+# List distributions
+print("\nCloudFront Distributions:\n")
+distributions=cf.list_distributions()
+if distributions['DistributionList']['Quantity'] > 0:
+  for distribution in distributions['DistributionList']['Items']:
+    print("Domain: " + distribution['DomainName'])
+    print("Distribution Id: " + distribution['Id'])
+    print("Certificate Source: " + distribution['ViewerCertificate']['CertificateSource'])
+    if (distribution['ViewerCertificate']['CertificateSource'] == "acm"):
+      print("Certificate: " + distribution['ViewerCertificate']['Certificate'])
+    print("")
+else:    
+  print("Error - No CloudFront Distributions Detected.") 
+
+#snippet-sourcedescription:[list_distributions.py demonstrates how to list Amazon CloudFront distributions.]
+#snippet-keyword:[Python]
+#snippet-keyword:[AWS SDK for Python (Boto3)]
+#snippet-keyword:[Code Sample]
+#snippet-keyword:[Amazon CloudFront]
+#snippet-service:[cloudfront]
+#snippet-sourcetype:[full-example]
+#snippet-sourcedate:[2018-09-30]
+#snippet-sourceauthor:[walkerk1980]